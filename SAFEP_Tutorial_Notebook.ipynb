{
 "cells": [
  {
   "cell_type": "code",
   "execution_count": null,
   "id": "4c218e66",
   "metadata": {},
   "outputs": [],
   "source": [
    "import numpy as np\n",
    "import pandas as pd\n",
    "import scipy as sp\n",
    "from glob import glob\n",
    "import safep\n",
    "import matplotlib.pyplot as plt\n",
    "from IPython.display import display, Markdown\n",
    "\n",
    "import warnings #Suppress future warnings from pandas.\n",
    "warnings.simplefilter(action='ignore', category=FutureWarning)"
   ]
  },
  {
   "cell_type": "markdown",
   "id": "7efeacb7",
   "metadata": {
    "tags": []
   },
   "source": [
    "# What this Notebook Does:\n",
    "\n",
    "Each section of this notebook will calculate a component of the free energy of binding of phenol to lysozyme as described in the companion tutorial. Briefly, during a free energy perturbation simulation, NAMD (or other software) will write the difference in internal energy between the simulated state and an adjacent state (dE =  E_lambda_k+/-1 - E_lambda_k, where lambda_k determines the ensemble being simulated). The functions used by this notebook read, parse, and process those outputs into a standard format that can be quickly analyzed using one of several methods. By default, we use the Bennett Acceptance Ratio (BAR) estimator with automated decorrelation to make the calculations more robust to both outliers and autocorrelation. See Shirts and Chodera (2018) for more details.\n",
    "\n",
    "One section of the notebook uses [thermodynamic integration (TI)](https://en.wikipedia.org/wiki/Thermodynamic_integration) to calculate the free energy cost of imposing the DBC restraint. This calculation is much more straightforward than FEP calculations. We can analytically determine the derivative of the force with respect to lambda over a series of simulations at discrete values of lambda. Averaging and accumulating those derivatives yields the free energy cost.\n",
    "\n",
    "# How to Use this Notebook:\n",
    "\n",
    "## User Parameters:\n",
    "The notebook as-is will read and process the sample outputs provided. \n",
    "To use it for your own data, be sure to update the section labeled \"User Settings\" below. Pay special attention to the *root* and *path* variables.\n",
    "\n",
    "- root should be the path (relative or absolute) to the parent directory that contains (or will containt) all your data.\n",
    "- temperature is the temperature **at which your simulations were run** \n",
    "- decorrelate is a flag for automatic decorrelation of samples (see Shirts and Chodera '08). Should be set to True for general use. \n",
    "- detectEQ (automatic equilibrium detection) flag is optional. If you have very poor convergence but believe your system is well-sampled, you may wish to try it.\n",
    "\n",
    "## Layout:\n",
    "The notebook is organized into five sections (separated by horizontal lines):\n",
    "- Process the Bound Data [(step B)](#bound_fep)\n",
    "- Process the DBC TI calculation [(step C)](#DBC_TI)\n",
    "- Process the Unbound Data [(step D)](#unbound_fep)\n",
    "- Calculate the Volumetric Restraint Contribution [(step E.2)](#volume)\n",
    "- Calculate the Binding Free Energy [(step E.3)](#total)\n",
    "\n",
    "## File Structure Data:\n",
    "\n",
    "```\n",
    "Repository/Supp-Files\n",
    "|\n",
    "|----stepB_alchemy_site\n",
    "|    |----[sample_]output\n",
    "|         | *.fepout\n",
    "|\n",
    "|----stepC_restraint_perturbation\n",
    "|    |----[sample_]output\n",
    "|         | *.colvars.traj\n",
    "|\n",
    "|----stepD_alchemy_bulk\n",
    "|    |----[sample_]output\n",
    "|         | *fepout\n",
    "|\n",
    "|\n",
    "```\n",
    "\n",
    "\n",
    "\n",
    "# Other Important Notes and Credits\n",
    "- This notebook is specially written for the SAFEP tutorial. \n",
    "For more up-to-date and general versions see the SAFEP github.\n",
    "\n",
    "- This and other SAFEP notebooks make use of pyMBAR and Alchemlyb. \n",
    "For more information see Shirts and Chodera (2008), \"Statistically optimal analysis of samples from multiple equilibrium states\" doi: 10.1063/1.2978177\n",
    "\n"
   ]
  },
  {
   "cell_type": "markdown",
   "id": "2a78afc2",
   "metadata": {},
   "source": [
    "# User Settings:"
   ]
  },
  {
   "cell_type": "code",
   "execution_count": null,
   "id": "c8853bcf",
   "metadata": {},
   "outputs": [],
   "source": [
    "root = '.' # Root path to fepout files\n",
    "\n",
    "# Used throughout\n",
    "temperature = 300\n",
    "RT = 0.00198720650096 * temperature # RT in kcal/mol\n",
    "\n",
    "# Used in restraint perturbation calculations\n",
    "COMradius = 2.5 # Radius of the spherical restraint used for the DBC TI calculation\n",
    "DBCwidth = 1.5 # Position of the DBC upper wall"
   ]
  },
  {
   "cell_type": "markdown",
   "id": "8207866a",
   "metadata": {},
   "source": [
    "## Update these paths to point to your output files:"
   ]
  },
  {
   "cell_type": "code",
   "execution_count": null,
   "id": "e7d16e83",
   "metadata": {},
   "outputs": [],
   "source": [
    "bound_fep_path=f'{root}/stepB_alchemy_site/sample_outputs/' \n",
    "restraint_perturbation_path = f'{root}/stepC_restraint_perturbation/sample_outputs/'\n",
    "bulk_fep_path=f'{root}/stepD_alchemy_bulk/sample_outputs/'"
   ]
  },
  {
   "cell_type": "markdown",
   "id": "c584e58f",
   "metadata": {},
   "source": [
    "## Advanced settings:"
   ]
  },
  {
   "cell_type": "code",
   "execution_count": null,
   "id": "b9ae6d3c",
   "metadata": {},
   "outputs": [],
   "source": [
    "decorrelate = True #Flag for automatic decorrelation\n",
    "detectEQ = True #Flag for automatic equilibrium detection"
   ]
  },
  {
   "cell_type": "markdown",
   "id": "d6b84058",
   "metadata": {
    "tags": []
   },
   "source": [
    "***\n",
    "<a id='bound_fep'></a>\n",
    "# Process the Bound FEP Data \n",
    "Here we process the FEP data generated by decoupling the ligand from the protein (**Step B**)\n"
   ]
  },
  {
   "cell_type": "code",
   "execution_count": null,
   "id": "04f3d9e2",
   "metadata": {},
   "outputs": [],
   "source": [
    "filename='*.fepout' #This can be a regex pattern if you have more than one fepout file\n",
    "#Caution: if you have multiple fepout files, name them alphanumerically\n",
    "\n",
    "fepoutFiles = glob(bound_fep_path+filename) #Resolve any naming regular expressions\n",
    "u_nk = safep.read_and_process(fepoutFiles, temperature, decorrelate, detectEQ) #u_nk stores the fep data\n",
    "perWindow, cumulative = safep.do_estimation(u_nk) #Run the BAR estimator on the fep data\n",
    "forward, forward_error, backward, backward_error = safep.do_convergence(u_nk) #Used later in the convergence plot\n",
    "\n",
    "dG_site = np.round(cumulative.BAR.f.iloc[-1]*RT, 1)\n",
    "error_site = np.round(cumulative.BAR.errors.iloc[-1]*RT, 1)\n",
    "changeAndError = f'\\u0394G<sub>site</sub> = {dG_site}\\u00B1{error_site} kcal/mol'\n",
    "Markdown('<font size=5>{}</font><br/>'.format(changeAndError))"
   ]
  },
  {
   "cell_type": "code",
   "execution_count": null,
   "id": "378251ed",
   "metadata": {},
   "outputs": [],
   "source": [
    "#Make some general plots\n",
    "width = 8\n",
    "height = 4\n",
    "fig, axes = safep.plot_general(cumulative, (0,16), perWindow, (0,1.25), RT, width=width, height=height, PDFtype='KDE')\n",
    "plt.savefig(f'{bound_fep_path}/bound_generalFigures.pdf')\n",
    "plt.show()\n",
    "\n",
    "fig, convAx = plt.subplots(1,1)\n",
    "convAx = safep.convergence_plot(convAx, forward*RT, forward_error*RT, backward*RT, backward_error*RT)\n",
    "\n",
    "fig.set_figwidth(width*3/4)\n",
    "fig.set_figheight(height)\n",
    "\n",
    "plt.savefig(f'{bound_fep_path}/bound_convergence.pdf')\n",
    "plt.show()"
   ]
  },
  {
   "cell_type": "markdown",
   "id": "246f7ce7",
   "metadata": {
    "tags": []
   },
   "source": [
    "***\n",
    "<a id='DBC_TI'></a>\n",
    "# Process the DBC TI calculation\n",
    "Compute the free energy cost of restraining the DBC coordinate (**Step C**)\n",
    "\n",
    "Note: The error estimate below is just the standard deviation of the samples. <br>\n",
    "The BAR errors calculated above are standard errors of the mean."
   ]
  },
  {
   "cell_type": "code",
   "execution_count": null,
   "id": "c0ccafa4",
   "metadata": {},
   "outputs": [],
   "source": [
    "# Setup and processing of colvars data\n",
    "colvarsPath = glob(restraint_perturbation_path+'*.colvars.traj')[0]\n",
    "dataTI = pd.read_csv(colvarsPath, delim_whitespace=True, names=['step','DBC', 'distance', 'E_dist', 'E_DBC'], comment='#', index_col=0)\n",
    "dataTI = dataTI[dataTI.index>=1000][1:]\n",
    "dataTI.index = dataTI.index-1000\n",
    "\n",
    "nLambdas = 41\n",
    "Lsched = np.linspace(1,0,nLambdas)\n",
    "\n",
    "Dist = safep.make_harmonicWall(FC=200, upperWalls=COMradius, name='Dist_rest')\n",
    "DBC = safep.make_harmonicWall(FC=0, targetFC=200, targetFE=6, upperWalls=DBCwidth, targetEQ=500, numSteps=300000, name='DBC_rest', schedule=Lsched)\n",
    "Ls = (dataTI.index.values-1)//DBC['numSteps']\n",
    "Ls[0] = 0\n",
    "Ls[Ls==41] = 40 # This is a small hack in case there are extra samples for the last windowj\n",
    "\n",
    "dataLs = np.round([DBC['schedule'][i] for i in Ls], 3)\n",
    "dataTI.loc[:,'L'] = dataLs\n",
    "dataTI = dataTI.iloc[1:]\n",
    "\n",
    "TIperWindow, TIcumulative = safep.process_TI(dataTI, DBC, Lsched)"
   ]
  },
  {
   "cell_type": "code",
   "execution_count": null,
   "id": "fc261d8e",
   "metadata": {},
   "outputs": [],
   "source": [
    "dG_DBC = np.round(TIcumulative['dG'][1], 1)\n",
    "error_DBC = np.round(TIcumulative['error'][1], 1)\n",
    "changeAndError = f'\\u0394G<sub>DBC</sub> = {dG_DBC}\\u00B1{error_DBC} kcal/mol'\n",
    "Markdown('<font size=5>{}</font><br/>'.format(changeAndError))"
   ]
  },
  {
   "cell_type": "code",
   "execution_count": null,
   "id": "b6e840ce",
   "metadata": {},
   "outputs": [],
   "source": [
    "''' Plot the results. '''\n",
    "fig, axes = safep.plot_TI(TIcumulative, TIperWindow)\n",
    "plt.savefig(f'{restraint_perturbation_path}/TI_general.pdf')\n",
    "plt.show()"
   ]
  },
  {
   "cell_type": "markdown",
   "id": "1874308d",
   "metadata": {
    "tags": []
   },
   "source": [
    "***\n",
    "<a id='unbound_fep'></a>\n",
    "# Process the Bulk FEP Data\n",
    "Ligand decoupling from solvent (**Step D**)"
   ]
  },
  {
   "cell_type": "code",
   "execution_count": null,
   "id": "cac3c31c",
   "metadata": {},
   "outputs": [],
   "source": [
    "filename='*.fepout' #This can be a regex pattern if you have more than one fepout file\n",
    "fepoutFiles = glob(bulk_fep_path+filename) #Resolve any naming regular expressions\n",
    "u_nk = safep.read_and_process(fepoutFiles, temperature, True, detectEQ) #u_nk stores the fep data\n",
    "perWindow, cumulative = safep.do_estimation(u_nk) #Run the BAR estimator on the fep data\n",
    "forward, forward_error, backward, backward_error = safep.do_convergence(u_nk) #Used later in the convergence plot\n",
    "\n",
    "dG_bulk = np.round(cumulative.BAR.f.iloc[-1]*RT, 1)\n",
    "error_bulk = np.round(cumulative.BAR.errors.iloc[-1]*RT, 1)\n",
    "changeAndError = f'\\u0394G<sub>bulk</sub> = {dG_bulk}\\u00B1{error_bulk} kcal/mol'\n",
    "Markdown('<font size=5>{}</font><br/>'.format(changeAndError))"
   ]
  },
  {
   "cell_type": "code",
   "execution_count": null,
   "id": "77d27441",
   "metadata": {},
   "outputs": [],
   "source": [
    "width = 8\n",
    "height = 4\n",
    "fig, axes = safep.plot_general(cumulative, (0,8), perWindow, (-0.5,1), RT, width=width, height=height, PDFtype='KDE')\n",
    "plt.savefig(f'{bulk_fep_path}bulk_generalFigures.pdf')\n",
    "plt.show()\n",
    "\n",
    "fig, convAx = plt.subplots(1,1)\n",
    "convAx = safep.convergence_plot(convAx, forward*RT, forward_error*RT, backward*RT, backward_error*RT)\n",
    "convAx.set(xlabel='Fraction of Simulation Time', ylabel=r'Total $\\rm\\Delta G_{\\lambda}$ (kcal/mol)')\n",
    "fig.set_figwidth(width*3/4)\n",
    "fig.set_figheight(height)\n",
    "convAx.legend()\n",
    "plt.savefig(f'{bulk_fep_path}bulk_convergence.pdf')\n",
    "plt.show()"
   ]
  },
  {
   "cell_type": "markdown",
   "id": "ebc581fd",
   "metadata": {
    "tags": []
   },
   "source": [
    "***\n",
    "<a id='volume'></a>\n",
    "# Calculate the Volumetric Restraint Contribution\n",
    "**Step E.2**\n"
   ]
  },
  {
   "cell_type": "code",
   "execution_count": null,
   "id": "a817d388",
   "metadata": {},
   "outputs": [],
   "source": [
    "molar = 1660 #cubic angstroms per particle in a one molar solution\n",
    "dG_V = np.round(-RT*np.log(4/3*sp.pi*COMradius**3/molar), 1)\n",
    "error_V = 0"
   ]
  },
  {
   "cell_type": "code",
   "execution_count": null,
   "id": "0824694c",
   "metadata": {},
   "outputs": [],
   "source": [
    "change = f'\\u0394G<sub>V</sub> = {np.round(dG_V, 1)} kcal/mol'\n",
    "Markdown('<font size=5>{}</font><br/>'.format(change))"
   ]
  },
  {
   "cell_type": "markdown",
   "id": "7a4f504c",
   "metadata": {
    "tags": []
   },
   "source": [
    "***\n",
    "<a id='total'></a>\n",
    "# Calculate the Binding Free Energy\n",
    "**Step E.3 to End**"
   ]
  },
  {
   "cell_type": "code",
   "execution_count": null,
   "id": "64ae9965",
   "metadata": {},
   "outputs": [],
   "source": [
    "def RMS(some_vector):\n",
    "    return np.sqrt(np.mean(np.array(some_vector)**2))"
   ]
  },
  {
   "cell_type": "code",
   "execution_count": null,
   "id": "f11b5f8b",
   "metadata": {},
   "outputs": [],
   "source": [
    "dG_binding = dG_bulk + dG_V + dG_DBC - dG_site\n",
    "error_binding = np.sqrt(np.mean(np.array([error_bulk, error_V, error_site, error_DBC])**2))"
   ]
  },
  {
   "cell_type": "code",
   "execution_count": null,
   "id": "4c26a178",
   "metadata": {},
   "outputs": [],
   "source": [
    "changeAndError = f'\\u0394G<sub>bind</sub> = {np.round(dG_binding, 1)}\\u00B1{np.round(error_binding, 1)} kcal/mol'\n",
    "Markdown('<font size=5>{}</font><br/>'.format(changeAndError))"
   ]
  },
  {
   "cell_type": "markdown",
   "id": "43bfde28",
   "metadata": {},
   "source": [
    "# Estimate the titration curve"
   ]
  },
  {
   "cell_type": "code",
   "execution_count": null,
   "id": "5946cce2",
   "metadata": {},
   "outputs": [],
   "source": [
    "def P_bind(K, L):\n",
    "    return L/(K+L)\n",
    "\n",
    "def Kd(dG, RT):\n",
    "    return np.exp(dG/RT)*1000"
   ]
  },
  {
   "cell_type": "code",
   "execution_count": null,
   "id": "2b57881c",
   "metadata": {},
   "outputs": [],
   "source": [
    "concentrations = np.logspace(-3,2,1000) # A vector of concentrations in millimolar\n",
    "K = Kd(dG_binding, RT)\n",
    "plt.plot(concentrations, P_bind(K, concentrations), label='Binding Curve')\n",
    "plt.fill_between(concentrations, P_bind(Kd(dG_binding-error_binding*1.96, RT), concentrations), P_bind(Kd(dG_binding+error_binding*1.96, RT), concentrations), alpha=0.25, label='95% Confidence Interval')\n",
    "plt.xscale('log')\n",
    "plt.xlabel('Concentration of Phenol (mM)')\n",
    "plt.ylabel('Fraction of Sites Occupied')\n",
    "plt.vlines(K, 0, 1, linestyles='dashed', color='black', label='Dissociation Constant')\n",
    "plt.legend(loc='lower right')\n",
    "\n",
    "plt.savefig(f'./titration_curve.pdf')\n",
    "plt.show()"
   ]
  },
  {
   "cell_type": "code",
   "execution_count": null,
   "id": "fad61d66",
   "metadata": {},
   "outputs": [],
   "source": []
  },
  {
   "cell_type": "code",
   "execution_count": null,
<<<<<<< HEAD
   "id": "a9611f19-d481-45c4-b364-429be4e6a4e2",
=======
   "id": "727a6398-d0f0-4fdc-930f-1cde47342d71",
   "metadata": {},
   "outputs": [],
   "source": []
  },
  {
   "cell_type": "code",
   "execution_count": null,
   "id": "6a78e592-9af9-4c92-8994-9b44bd555cae",
>>>>>>> e12c5c88
   "metadata": {},
   "outputs": [],
   "source": []
  }
 ],
 "metadata": {
  "kernelspec": {
   "display_name": "Python 3 (ipykernel)",
   "language": "python",
   "name": "python3"
  },
  "language_info": {
   "codemirror_mode": {
    "name": "ipython",
    "version": 3
   },
   "file_extension": ".py",
   "mimetype": "text/x-python",
   "name": "python",
   "nbconvert_exporter": "python",
   "pygments_lexer": "ipython3",
   "version": "3.9.12"
  }
 },
 "nbformat": 4,
 "nbformat_minor": 5
}<|MERGE_RESOLUTION|>--- conflicted
+++ resolved
@@ -467,9 +467,6 @@
   {
    "cell_type": "code",
    "execution_count": null,
-<<<<<<< HEAD
-   "id": "a9611f19-d481-45c4-b364-429be4e6a4e2",
-=======
    "id": "727a6398-d0f0-4fdc-930f-1cde47342d71",
    "metadata": {},
    "outputs": [],
@@ -479,7 +476,6 @@
    "cell_type": "code",
    "execution_count": null,
    "id": "6a78e592-9af9-4c92-8994-9b44bd555cae",
->>>>>>> e12c5c88
    "metadata": {},
    "outputs": [],
    "source": []
